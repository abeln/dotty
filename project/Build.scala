import sbt.Keys._
import sbt._
import complete.DefaultParsers._
import java.io.File
import java.nio.channels.FileLock
import java.nio.file._
import java.util.Calendar

import scala.reflect.io.Path

import xerial.sbt.pack.PackPlugin
import xerial.sbt.pack.PackPlugin.autoImport._

import sbt.Package.ManifestAttributes

import dotty.tools.sbtplugin.DottyPlugin.autoImport._
import dotty.tools.sbtplugin.DottyIDEPlugin.{ prepareCommand, runProcess }
import dotty.tools.sbtplugin.DottyIDEPlugin.autoImport._

import com.typesafe.sbt.pgp.PgpKeys

import pl.project13.scala.sbt.JmhPlugin
import JmhPlugin.JmhKeys.Jmh

import sbt.ScriptedPlugin.autoImport._

import xerial.sbt.pack.PackPlugin.packSettings
import xerial.sbt.pack.PackPlugin.autoImport._

import com.typesafe.sbteclipse.plugin.EclipsePlugin.EclipseKeys

import Modes._

/* In sbt 0.13 the Build trait would expose all vals to the shell, where you
 * can use them in "set a := b" like expressions. This re-exposes them.
 */
object ExposedValues extends AutoPlugin {
  object autoImport {
    val bootstrapFromPublishedJars = Build.bootstrapFromPublishedJars
  }
}

object Build {

  val baseVersion = "0.8.0"
  val scalacVersion = "2.12.4"

  val dottyOrganization = "ch.epfl.lamp"
  val dottyGithubUrl = "https://github.com/lampepfl/dotty"

  val isRelease = sys.env.get("RELEASEBUILD") == Some("yes")

  val dottyVersion = {
    def isNightly = sys.env.get("NIGHTLYBUILD") == Some("yes")
    if (isRelease)
      baseVersion
    else if (isNightly)
      baseVersion + "-bin-" + VersionUtil.commitDate + "-" + VersionUtil.gitHash + "-NIGHTLY"
    else
      baseVersion + "-bin-SNAPSHOT"
  }
  val dottyNonBootstrappedVersion = dottyVersion + "-nonbootstrapped"

  val agentOptions = List(
    // "-agentlib:jdwp=transport=dt_socket,server=y,suspend=y,address=5005"
    // "-agentpath:/home/dark/opt/yjp-2013-build-13072/bin/linux-x86-64/libyjpagent.so"
    // "-agentpath:/Applications/YourKit_Java_Profiler_2015_build_15052.app/Contents/Resources/bin/mac/libyjpagent.jnilib",
    // "-XX:+HeapDumpOnOutOfMemoryError", "-Xmx1g", "-Xss2m"
  )

  // Packages all subprojects to their jars
  lazy val packageAll =
    taskKey[Map[String, String]]("Package everything needed to run tests")

  // Run tests with filter through vulpix test suite
  lazy val testCompilation = inputKey[Unit]("runs integration test with the supplied filter")

  // Spawns a repl with the correct classpath
  lazy val repl = inputKey[Unit]("run the REPL with correct classpath")

  // Used to compile files similar to ./bin/dotc script
  lazy val dotc =
    inputKey[Unit]("run the compiler using the correct classpath, or the user supplied classpath")

  // Used to run binaries similar to ./bin/dotr script
  lazy val dotr =
    inputKey[Unit]("run compiled binary using the correct classpath, or the user supplied classpath")


  // Compiles the documentation and static site
  lazy val genDocs = taskKey[Unit]("run dottydoc to generate static documentation site")

  // Shorthand for compiling a docs site
  lazy val dottydoc = inputKey[Unit]("run dottydoc")

  lazy val bootstrapFromPublishedJars = settingKey[Boolean]("If true, bootstrap dotty from published non-bootstrapped dotty")

  // Only available in vscode-dotty
  lazy val unpublish = taskKey[Unit]("Unpublish a package")

  // Settings shared by the build (scoped in ThisBuild). Used in build.sbt
  lazy val thisBuildSettings = Def.settings(
    organization := dottyOrganization,
    organizationName := "LAMP/EPFL",
    organizationHomepage := Some(url("http://lamp.epfl.ch")),

    scalacOptions ++= Seq(
      "-feature",
      "-deprecation",
      "-unchecked",
      "-Xfatal-warnings",
      "-encoding", "UTF8",
      "-language:existentials,higherKinds,implicitConversions"
    ),

    javacOptions ++= Seq("-Xlint:unchecked", "-Xlint:deprecation"),

    // Change this to true if you want to bootstrap using a published non-bootstrapped compiler
    bootstrapFromPublishedJars := false,

    // Override `runCode` from sbt-dotty to use the language-server and
    // vscode extension from the source repository of dotty instead of a
    // published version.
    runCode := (run in `dotty-language-server`).toTask("").value,

    // include sources in eclipse (downloads source code for all dependencies)
    //http://stackoverflow.com/questions/10472840/how-to-attach-sources-to-sbt-managed-dependencies-in-scala-ide#answer-11683728
    EclipseKeys.withSource := true
  )

  // Settings shared globally (scoped in Global). Used in build.sbt
  lazy val globalSettings = Def.settings(
    onLoad := (onLoad in Global).value andThen { state =>
      def exists(submodule: String) = {
        val path = Paths.get(submodule)
        Files.exists(path) && {
          val fileStream = Files.list(path)
          try fileStream.iterator().hasNext
          finally fileStream.close()
        }
      }

      // Make sure all submodules are properly cloned
      val submodules = List("scala-backend", "scala2-library", "collection-strawman")
      if (!submodules.forall(exists)) {
        sLog.value.log(Level.Error,
          s"""Missing some of the submodules
             |You can initialize the modules with:
             |  > git submodule update --init
          """.stripMargin)
      }

      // Copy default configuration from .vscode-template/ unless configuration files already exist in .vscode/
      sbt.IO.copyDirectory(new File(".vscode-template/"), new File(".vscode/"), overwrite = false)

      state
    },

    // Credentials to release to Sonatype
    credentials ++= (
      for {
        username <- sys.env.get("SONATYPE_USER")
        password <- sys.env.get("SONATYPE_PW")
      } yield Credentials("Sonatype Nexus Repository Manager", "oss.sonatype.org", username, password)
    ).toList,
    PgpKeys.pgpPassphrase := sys.env.get("PGP_PW").map(_.toCharArray())
  )

  lazy val commonSettings = publishSettings ++ Seq(
    scalaSource       in Compile    := baseDirectory.value / "src",
    scalaSource       in Test       := baseDirectory.value / "test",
    javaSource        in Compile    := baseDirectory.value / "src",
    javaSource        in Test       := baseDirectory.value / "test",
    resourceDirectory in Compile    := baseDirectory.value / "resources",
    resourceDirectory in Test       := baseDirectory.value / "test-resources",

    // Prevent sbt from rewriting our dependencies
    scalaModuleInfo ~= (_.map(_.withOverrideScalaVersion(false))),

    libraryDependencies += "com.novocode" % "junit-interface" % "0.11" % Test,

    // enable verbose exception messages for JUnit
    testOptions in Test += Tests.Argument(TestFrameworks.JUnit, "-a", "-v")
  )

  // Settings used for projects compiled only with Scala 2
  lazy val commonScala2Settings = commonSettings ++ Seq(
    version := dottyVersion,
    scalaVersion := scalacVersion
  )

  // Settings used when compiling dotty using Scala 2
  lazy val commonNonBootstrappedSettings = commonSettings ++ Seq(
    version := dottyNonBootstrappedVersion,
    scalaVersion := scalacVersion
  )

  // Settings used when compiling dotty with a non-bootstrapped dotty
  lazy val commonBootstrappedSettings = commonSettings ++ Seq(
    version := dottyVersion,
    scalaVersion := dottyNonBootstrappedVersion,

    // Avoid having to run `dotty-sbt-bridge/publishLocal` before compiling a bootstrapped project
    scalaCompilerBridgeSource :=
      (dottyOrganization %% "dotty-sbt-bridge" % dottyVersion)
      .artifacts(Artifact.sources("dotty-sbt-bridge").withUrl(
        // We cannot use the `packageSrc` task because a setting cannot depend
        // on a task. Instead, we make `compile` below depend on the bridge `packageSrc`
        Some((artifactPath in (`dotty-sbt-bridge`, Compile, packageSrc)).value.toURI.toURL))),
    compile in Compile := (compile in Compile)
      .dependsOn(packageSrc in (`dotty-sbt-bridge`, Compile)).value,

    // Use the same name as the non-bootstrapped projects for the artifacts
    moduleName ~= { _.stripSuffix("-bootstrapped") },

    // Prevent sbt from setting the Scala bootclasspath, otherwise it will
    // contain `scalaInstance.value.libraryJar` which in our case is the
    // non-bootstrapped dotty-library that will then take priority over
    // the bootstrapped dotty-library on the classpath or sourcepath.
    classpathOptions ~= (_.withAutoBoot(false)),
    // We still need a Scala bootclasspath equal to the JVM bootclasspath,
    // otherwise sbt 0.13 incremental compilation breaks (https://github.com/sbt/sbt/issues/3142)
    scalacOptions ++= Seq("-bootclasspath", sys.props("sun.boot.class.path")),

    // sbt gets very unhappy if two projects use the same target
    target := baseDirectory.value / ".." / "out" / "bootstrap" / name.value,

    // The non-bootstrapped dotty-library is not necessary when bootstrapping dotty
    autoScalaLibrary := false,
    // ...but scala-library is
    libraryDependencies += "org.scala-lang" % "scala-library" % scalacVersion,

    ivyConfigurations ++= {
      if (bootstrapFromPublishedJars.value)
        Seq(Configurations.ScalaTool)
      else
        Seq()
    },
    libraryDependencies ++= {
      if (bootstrapFromPublishedJars.value)
        Seq(
          dottyOrganization %% "dotty-library" % dottyNonBootstrappedVersion % Configurations.ScalaTool.name,
          dottyOrganization %% "dotty-compiler" % dottyNonBootstrappedVersion % Configurations.ScalaTool.name
        ).map(_.withDottyCompat(scalaVersion.value))
      else
        Seq()
    },

    // Compile using the non-bootstrapped and non-published dotty
    managedScalaInstance := false,
    scalaInstance := {
      val updateReport = update.value
      var libraryJar = packageBin.in(`dotty-library`, Compile).value
      var compilerJar = packageBin.in(`dotty-compiler`, Compile).value

      if (bootstrapFromPublishedJars.value) {
        val jars = updateReport.select(
            configuration = configurationFilter(Configurations.ScalaTool.name),
            module = moduleFilter(),
            artifact = artifactFilter(extension = "jar")
          )
        libraryJar = jars.find(_.getName.startsWith("dotty-library_2.12")).get
        compilerJar = jars.find(_.getName.startsWith("dotty-compiler_2.12")).get
      }

      // All compiler dependencies except the library
      val otherDependencies = dependencyClasspath.in(`dotty-compiler`, Compile).value
        .filterNot(_.get(artifact.key).exists(_.name == "dotty-library"))
        .map(_.data)

      val allJars = libraryJar :: compilerJar :: otherDependencies.toList
      val classLoader = state.value.classLoaderCache(allJars)
      new sbt.internal.inc.ScalaInstance(scalaVersion.value,
        classLoader, libraryJar, compilerJar, allJars.toArray, None)
    }
  )


  // Bootstrap with -optimise
  lazy val commonOptimisedSettings = commonBootstrappedSettings ++ Seq(
    scalacOptions ++= Seq("-optimise"),

    // The *-bootstrapped and *-optimised projects contain the same sources, so
    // we only need to import one set in the IDE. We prefer to import the
    // non-optimized projects because optimize is slower to compile and we do
    // not trust its output yet.
    excludeFromIDE := true
  )

  lazy val commonBenchmarkSettings = Seq(
    outputStrategy := Some(StdoutOutput),
    mainClass in (Jmh, run) := Some("dotty.tools.benchmarks.Bench"), // custom main for jmh:run
    javaOptions += "-DBENCH_CLASS_PATH=" + Attributed.data((fullClasspath in Compile).value).mkString("", ":", "")
  )

  // sbt >= 0.13.12 will automatically rewrite transitive dependencies on
  // any version in any organization of scala{-library,-compiler,-reflect,p}
  // to have organization `scalaOrganization` and version `scalaVersion`
  // (see https://github.com/sbt/sbt/pull/2634).
  // This means that we need to provide dummy artefacts for these projects,
  // otherwise users will get compilation errors if they happen to transitively
  // depend on one of these projects.
  lazy val commonDummySettings = commonBootstrappedSettings ++ Seq(
    crossPaths := false,
    libraryDependencies := Seq()
  )

  /** Projects -------------------------------------------------------------- */

  // Needed because the dotty project aggregates dotty-sbt-bridge but dotty-sbt-bridge
  // currently refers to dotty in its scripted task and "aggregate" does not take by-name
  // parameters: https://github.com/sbt/sbt/issues/2200
  lazy val dottySbtBridgeRef = LocalProject("dotty-sbt-bridge")
  // Same thing for the bootstrapped version
  lazy val dottySbtBridgeBootstrappedRef = LocalProject("dotty-sbt-bridge-bootstrapped")

  def dottySbtBridgeReference(implicit mode: Mode): LocalProject = mode match {
    case NonBootstrapped => dottySbtBridgeRef
    case _ => dottySbtBridgeBootstrappedRef
  }

  // The root project:
  // - aggregates other projects so that "compile", "test", etc are run on all projects at once.
  // - publishes its own empty artifact "dotty" that depends on "dotty-library" and "dotty-compiler",
  //   this is only necessary for compatibility with sbt which currently hardcodes the "dotty" artifact name
  lazy val dotty = project.in(file(".")).asDottyRoot(NonBootstrapped)
  lazy val `dotty-bootstrapped` = project.asDottyRoot(Bootstrapped).disablePlugins(ScriptedPlugin)
  lazy val `dotty-optimised` = project.asDottyRoot(BootstrappedOptimised).disablePlugins(ScriptedPlugin)

  lazy val `dotty-interfaces` = project.in(file("interfaces")).
    settings(commonScala2Settings). // Java-only project, so this is fine
    settings(
      // Do not append Scala versions to the generated artifacts
      crossPaths := false,
      // Do not depend on the Scala library
      autoScalaLibrary := false,
      //Remove javac invalid options in Compile doc
      javacOptions in (Compile, doc) --= Seq("-Xlint:unchecked", "-Xlint:deprecation")
    )

  private lazy val dottydocClasspath = Def.task {
    val dottyLib = (packageAll in `dotty-compiler`).value("dotty-library")
    val dottyInterfaces = (packageAll in `dotty-compiler`).value("dotty-interfaces")
    val otherDeps = (dependencyClasspath in Compile).value.map(_.data).mkString(File.pathSeparator)
    dottyLib + File.pathSeparator + dottyInterfaces + File.pathSeparator + otherDeps
  }
    
  // Settings shared between dotty-doc and dotty-doc-bootstrapped
  lazy val dottyDocSettings = Seq(
    baseDirectory in (Compile, run) := baseDirectory.value / "..",
    baseDirectory in Test := baseDirectory.value / "..",

    connectInput in run := true,
    outputStrategy := Some(StdoutOutput),

    javaOptions ++= (javaOptions in `dotty-compiler`).value,
    fork in run := true,
    fork in Test := true,
    parallelExecution in Test := false,

    genDocs := Def.taskDyn {
      // Make majorVersion available at dotty.epfl.ch/versions/latest-nightly-base
      // Used by sbt-dotty to resolve the latest nightly
      val majorVersion = baseVersion.take(baseVersion.lastIndexOf('.'))
      IO.write(file("./docs/_site/versions/latest-nightly-base"), majorVersion)
<<<<<<< HEAD

      val jars = (packageAll in `dotty-compiler`).value
      val dottyLib = jars("dotty-library")
      val dottyInterfaces =jars("dotty-interfaces")
      val otherDeps = (dependencyClasspath in Compile).value.map(_.data).mkString(":")
=======
      
>>>>>>> d5ee92b2
      val sources =
        unmanagedSources.in(Compile, compile).value ++
        unmanagedSources.in(`dotty-compiler`, Compile).value
      val args = Seq(
        "-siteroot", "docs",
        "-project", "Dotty",
        "-project-version", dottyVersion,
        "-project-url", dottyGithubUrl,
        "-classpath", dottydocClasspath.value
      )
      (runMain in Compile).toTask(
        s""" dotty.tools.dottydoc.Main ${args.mkString(" ")} ${sources.mkString(" ")}"""
      )
    }.value,

    dottydoc := Def.inputTaskDyn {
      val args: Seq[String] = spaceDelimited("<arg>").parsed
<<<<<<< HEAD
      val jars = (packageAll in `dotty-compiler`).value
      val dottyLib = jars("dotty-library")
      val dottyInterfaces =jars("dotty-interfaces")
      val otherDeps = (dependencyClasspath in Compile).value.map(_.data).mkString(":")
      val cp = s"$dottyLib:$dottyInterfaces:$otherDeps"

      (runMain in Compile).toTask(s" dotty.tools.dottydoc.Main -classpath $cp " + args.mkString(" "))
=======
      val cp: Seq[String] = Seq("-classpath", dottydocClasspath.value)
        (runMain in Compile).toTask(s""" dotty.tools.dottydoc.Main ${cp.mkString(" ")} """ + args.mkString(" "))
>>>>>>> d5ee92b2
    }.evaluated,

    libraryDependencies ++= {
      val flexmarkVersion = "0.28.32"
      Seq(
        "com.vladsch.flexmark" % "flexmark" % flexmarkVersion,
        "com.vladsch.flexmark" % "flexmark-ext-gfm-tasklist" % flexmarkVersion,
        "com.vladsch.flexmark" % "flexmark-ext-gfm-tables" % flexmarkVersion,
        "com.vladsch.flexmark" % "flexmark-ext-autolink" % flexmarkVersion,
        "com.vladsch.flexmark" % "flexmark-ext-anchorlink" % flexmarkVersion,
        "com.vladsch.flexmark" % "flexmark-ext-emoji" % flexmarkVersion,
        "com.vladsch.flexmark" % "flexmark-ext-gfm-strikethrough" % flexmarkVersion,
        "com.vladsch.flexmark" % "flexmark-ext-yaml-front-matter" % flexmarkVersion,
        Dependencies.`jackson-dataformat-yaml`,
        "nl.big-o" % "liqp" % "0.6.7"
      )
    }
  )

  lazy val `dotty-doc` = project.in(file("doc-tool")).asDottyDoc(NonBootstrapped)
  lazy val `dotty-doc-bootstrapped` = project.in(file("doc-tool")).asDottyDoc(Bootstrapped).disablePlugins(ScriptedPlugin)
  lazy val `dotty-doc-optimised` = project.in(file("doc-tool")).asDottyDoc(BootstrappedOptimised).disablePlugins(ScriptedPlugin)

  def dottyDoc(implicit mode: Mode): Project = mode match {
    case NonBootstrapped => `dotty-doc`
    case Bootstrapped => `dotty-doc-bootstrapped`
    case BootstrappedOptimised => `dotty-doc-optimised`
  }

  // Settings shared between dotty-compiler and dotty-compiler-bootstrapped
  lazy val commonDottyCompilerSettings = Seq(

      // The scala-backend folder is a git submodule that contains a fork of the Scala 2.11
      // compiler developed at https://github.com/lampepfl/scala/tree/sharing-backend.
      // We do not compile the whole submodule, only the part of the Scala 2.11 GenBCode backend
      // that we reuse for dotty.
      // See http://dotty.epfl.ch/docs/contributing/backend.html for more information.
      //
      // NOTE: We link (or copy if symbolic links are not supported) these sources in
      // the current project using `sourceGenerators` instead of simply
      // referencing them using `unmanagedSourceDirectories` because the latter
      // breaks some IDEs.
      sourceGenerators in Compile += Def.task {
        val outputDir = (sourceManaged in Compile).value

        val submoduleCompilerDir = baseDirectory.value / ".." / "scala-backend" / "src" / "compiler"
        val backendDir = submoduleCompilerDir / "scala" / "tools" / "nsc" / "backend"
        val allScalaFiles = GlobFilter("*.scala")

        // NOTE: Keep these exclusions synchronized with the ones in the tests (CompilationTests.scala)
        val files = ((backendDir *
          (allScalaFiles - "JavaPlatform.scala" - "Platform.scala" - "ScalaPrimitives.scala")) +++
         (backendDir / "jvm") *
          (allScalaFiles - "BCodeICodeCommon.scala" - "GenASM.scala" - "GenBCode.scala" - "ScalacBackendInterface.scala" - "BackendStats.scala")
        ).get

        val pairs = files.pair(sbt.Path.rebase(submoduleCompilerDir, outputDir))

        try {
          pairs.foreach { case (src, dst) =>
            sbt.IO.createDirectory(dst.getParentFile)
            if (!dst.exists)
              Files.createSymbolicLink(/*link = */ dst.toPath, /*existing = */src.toPath)
          }
        } catch {
          case _: UnsupportedOperationException | _: FileSystemException =>
            // If the OS doesn't support symbolic links, copy the directory instead.
            sbt.IO.copy(pairs, CopyOptions(overwrite = true, preserveLastModified = true, preserveExecutable = true))
        }

        pairs.map(_._2)
      }.taskValue,

      // set system in/out for repl
      connectInput in run := true,
      outputStrategy := Some(StdoutOutput),

      // Generate compiler.properties, used by sbt
      resourceGenerators in Compile += Def.task {
        import java.util._
        import java.text._
        val file = (resourceManaged in Compile).value / "compiler.properties"
        val dateFormat = new SimpleDateFormat("yyyyMMdd-HHmmss")
        dateFormat.setTimeZone(TimeZone.getTimeZone("GMT"))
        val contents =                //2.11.11.v20170413-090219-8a413ba7cc
          s"""version.number=${version.value}
             |maven.version.number=${version.value}
             |git.hash=${VersionUtil.gitHash}
             |copyright.string=Copyright 2002-${Calendar.getInstance().get(Calendar.YEAR)}, LAMP/EPFL
           """.stripMargin

        if (!(file.exists && IO.read(file) == contents)) {
          IO.write(file, contents)
        }

        Seq(file)
      }.taskValue,

      // get libraries onboard
      libraryDependencies ++= Seq(
        "org.scala-lang.modules" % "scala-asm" % "6.0.0-scala-1", // used by the backend
        ("org.scala-lang.modules" %% "scala-xml" % "1.0.6").withDottyCompat(scalaVersion.value),
        "org.scala-lang" % "scala-library" % scalacVersion % "test",
        Dependencies.compilerInterface(sbtVersion.value),
      ),

      // For convenience, change the baseDirectory when running the compiler
      baseDirectory in (Compile, run) := baseDirectory.value / "..",
      // And when running the tests
      baseDirectory in Test := baseDirectory.value / "..",

      test in Test := {
        // Exclude VulpixMetaTests
        (testOnly in Test).toTask(" -- --exclude-categories=dotty.VulpixMetaTests").value
      },

      testOptions in Test += Tests.Argument(
        TestFrameworks.JUnit, "--run-listener=dotty.tools.ContextEscapeDetector"
      ),

      // Spawn new JVM in run and test
      fork in run := true,
      fork in Test := true,
      parallelExecution in Test := false,

      // Add git-hash used to package the distribution to the manifest to know it in runtime and report it in REPL
      packageOptions += ManifestAttributes(("Git-Hash", VersionUtil.gitHash)),

      // http://grokbase.com/t/gg/simple-build-tool/135ke5y90p/sbt-setting-jvm-boot-paramaters-for-scala
      // packageAll should always be run before tests
      javaOptions ++= {
        val attList = (dependencyClasspath in Runtime).value
        val jars = packageAll.value

        // put needed dependencies on classpath:
        val path = for {
          file <- attList.map(_.data)
          path = file.getAbsolutePath
          // FIXME: when we snip the cord, this should go bye-bye
          if path.contains("scala-library") ||
            // FIXME: currently needed for tests referencing scalac internals
            path.contains("scala-reflect") ||
            // FIXME: should go away when xml literal parsing is removed
            path.contains("scala-xml") ||
            // used for tests that compile dotty
            path.contains("scala-asm") ||
            // needed for the xsbti interface
            path.contains("compiler-interface") ||
            path.contains("util-interface")
        } yield "-Xbootclasspath/p:" + path

        val ci_build = // propagate if this is a ci build
          sys.props.get("dotty.drone.mem") match {
            case Some(prop) => List("-Xmx" + prop)
            case _ => List()
          }

        val tuning =
          if (sys.props.isDefinedAt("Oshort"))
            // Optimize for short-running applications, see https://github.com/lampepfl/dotty/issues/222
            List("-XX:+TieredCompilation", "-XX:TieredStopAtLevel=1")
          else List()

        val jarOpts = List(
          "-Ddotty.tests.classes.interfaces=" + jars("dotty-interfaces"),
          "-Ddotty.tests.classes.library=" + jars("dotty-library"),
          "-Ddotty.tests.classes.compiler=" + jars("dotty-compiler")
        )

        jarOpts ::: tuning ::: agentOptions ::: ci_build ::: path.toList
      },

      testCompilation := Def.inputTaskDyn {
        val args: Seq[String] = spaceDelimited("<arg>").parsed
        val cmd = " dotty.tools.dotc.CompilationTests -- --exclude-categories=dotty.SlowTests" + {
          if (args.nonEmpty) " -Ddotty.tests.filter=" + args.mkString(" ")
          else ""
        }
        (testOnly in Test).toTask(cmd)
      }.evaluated,

      dotr := {
        val args: List[String] = spaceDelimited("<arg>").parsed.toList
        val attList = (dependencyClasspath in Runtime).value
        val jars = packageAll.value

        def findLib(name: String) = attList
          .map(_.data.getAbsolutePath)
          .find(_.contains(name))
          .toList.mkString(":")

        val scalaLib = findLib("scala-library")
        val dottyLib = jars("dotty-library")

        def run(args: List[String]): Unit = {
          val fullArgs = insertClasspathInArgs(args, s".:$dottyLib:$scalaLib")
          runProcess("java" :: fullArgs, wait = true)
        }

        if (args.isEmpty) {
          println("Couldn't run `dotr` without args. Use `repl` to run the repl or add args to run the dotty application")
        } else if (scalaLib == "") {
          println("Couldn't find scala-library on classpath, please run using script in bin dir instead")
        } else if (args.contains("-with-compiler")) {
          val args1 = args.filter(_ != "-with-compiler")
          val asm = findLib("scala-asm")
          val dottyCompiler = jars("dotty-compiler")
          val dottyInterfaces = jars("dotty-interfaces")
          run(insertClasspathInArgs(args1, s"$dottyCompiler:$dottyInterfaces:$asm"))
        } else run(args)
      },

      run := dotc.evaluated,
      dotc := runCompilerMain().evaluated,
      repl := runCompilerMain(repl = true).evaluated

      /* Add the sources of scalajs-ir.
       * To guarantee that dotty can bootstrap without depending on a version
       * of scalajs-ir built with a different Scala compiler, we add its
       * sources instead of depending on the binaries.
       */
      //TODO: disabling until moved to separate project
      //ivyConfigurations += config("sourcedeps").hide,
      //libraryDependencies +=
      //  "org.scala-js" %% "scalajs-ir" % scalaJSVersion % "sourcedeps",
      //sourceGenerators in Compile += Def.task {
      //  val s = streams.value
      //  val cacheDir = s.cacheDirectory
      //  val trgDir = (sourceManaged in Compile).value / "scalajs-ir-src"

      //  val report = updateClassifiers.value
      //  val scalaJSIRSourcesJar = report.select(
      //      configuration = Set("sourcedeps"),
      //      module = (_: ModuleID).name.startsWith("scalajs-ir_"),
      //      artifact = artifactFilter(`type` = "src")).headOption.getOrElse {
      //    sys.error(s"Could not fetch scalajs-ir sources")
      //  }

      //  FileFunction.cached(cacheDir / s"fetchScalaJSIRSource",
      //      FilesInfo.lastModified, FilesInfo.exists) { dependencies =>
      //    s.log.info(s"Unpacking scalajs-ir sources to $trgDir...")
      //    if (trgDir.exists)
      //      IO.delete(trgDir)
      //    IO.createDirectory(trgDir)
      //    IO.unzip(scalaJSIRSourcesJar, trgDir)
      //    (trgDir ** "*.scala").get.toSet
      //  } (Set(scalaJSIRSourcesJar)).toSeq
      //}.taskValue
  )

  def runCompilerMain(repl: Boolean = false) = Def.inputTaskDyn {
    val jars = packageAll.value
    val dottyLib = jars("dotty-library")
    val dottyCompiler = jars("dotty-compiler")
    val args0: List[String] = spaceDelimited("<arg>").parsed.toList
    val decompile = args0.contains("-decompile")
    val debugFromTasty = args0.contains("-Ythrough-tasty")
    val args = args0.filter(arg => arg != "-repl" && arg != "-decompile" &&
        arg != "-with-compiler" && arg != "-Ythrough-tasty")

    val main =
      if (repl) "dotty.tools.repl.Main"
      else if (decompile) "dotty.tools.dotc.decompiler.Main"
      else if (debugFromTasty) "dotty.tools.dotc.fromtasty.Debug"
      else "dotty.tools.dotc.Main"

    var extraClasspath = dottyLib
    if (decompile && !args.contains("-classpath")) extraClasspath += ":."
    if (args0.contains("-with-compiler")) extraClasspath += s":$dottyCompiler"

    val fullArgs = main :: insertClasspathInArgs(args, extraClasspath)

    (runMain in Compile).toTask(fullArgs.mkString(" ", " ", ""))
  }

  def insertClasspathInArgs(args: List[String], cp: String): List[String] = {
    val (beforeCp, fromCp) = args.span(_ != "-classpath")
    val classpath = fromCp.drop(1).headOption.fold(cp)(_ + ":" + cp)
    "-classpath" :: classpath :: beforeCp ::: fromCp.drop(2)
  }

  lazy val nonBootstrapedDottyCompilerSettings = commonDottyCompilerSettings ++ Seq(
    // Disable scaladoc generation, it's way too slow and we'll replace it
    // by dottydoc anyway. We still publish an empty -javadoc.jar to make
    // sonatype happy.
    sources in (Compile, doc) := Seq(),

    // packageAll packages all and then returns a map with the abs location
    packageAll := {
      Map(
        "dotty-interfaces"    -> packageBin.in(`dotty-interfaces`, Compile).value,
        "dotty-compiler"      -> packageBin.in(Compile).value,
        "dotty-library"       -> packageBin.in(`dotty-library`, Compile).value,
        "dotty-compiler-test" -> packageBin.in(Test).value
      ).mapValues(_.getAbsolutePath)
    }
  )

  lazy val bootstrapedDottyCompilerSettings = commonDottyCompilerSettings ++ Seq(
    packageAll := {
      packageAll.in(`dotty-compiler`).value ++ Seq(
        "dotty-compiler" -> packageBin.in(Compile).value.getAbsolutePath,
        "dotty-library"  -> packageBin.in(`dotty-library-bootstrapped`, Compile).value.getAbsolutePath
      )
    }
  )

  def dottyCompilerSettings(implicit mode: Mode): sbt.Def.SettingsDefinition =
    if (mode == NonBootstrapped) nonBootstrapedDottyCompilerSettings else bootstrapedDottyCompilerSettings

  lazy val `dotty-compiler` = project.in(file("compiler")).asDottyCompiler(NonBootstrapped)
  lazy val `dotty-compiler-bootstrapped` = project.in(file("compiler")).asDottyCompiler(Bootstrapped).disablePlugins(ScriptedPlugin)
  lazy val `dotty-compiler-optimised` = project.in(file("compiler")).asDottyCompiler(BootstrappedOptimised).disablePlugins(ScriptedPlugin)

  def dottyCompiler(implicit mode: Mode): Project = mode match {
    case NonBootstrapped => `dotty-compiler`
    case Bootstrapped => `dotty-compiler-bootstrapped`
    case BootstrappedOptimised => `dotty-compiler-optimised`
  }

  // Settings shared between dotty-library and dotty-library-bootstrapped
  lazy val dottyLibrarySettings = Seq(
      libraryDependencies += "org.scala-lang" % "scala-library" % scalacVersion
  )

  lazy val `dotty-library` = project.in(file("library")).asDottyLibrary(NonBootstrapped)
  lazy val `dotty-library-bootstrapped`: Project = project.in(file("library")).asDottyLibrary(Bootstrapped).disablePlugins(ScriptedPlugin)
  lazy val `dotty-library-optimised`: Project = project.in(file("library")).asDottyLibrary(BootstrappedOptimised).disablePlugins(ScriptedPlugin)

  def dottyLibrary(implicit mode: Mode): Project = mode match {
    case NonBootstrapped => `dotty-library`
    case Bootstrapped => `dotty-library-bootstrapped`
    case BootstrappedOptimised => `dotty-library-optimised`
  }

  // until sbt/sbt#2402 is fixed (https://github.com/sbt/sbt/issues/2402)
  lazy val cleanSbtBridge = TaskKey[Unit]("cleanSbtBridge", "delete dotty-sbt-bridge cache")

  lazy val dottySbtBridgeSettings = Seq(
    cleanSbtBridge := {
      val home = System.getProperty("user.home")
      val sbtOrg = "org.scala-sbt"
      val bridgeDirectoryPattern = s"*$dottyVersion*"

      val log = streams.value.log
      log.info("Cleaning the dotty-sbt-bridge cache")
      IO.delete((file(home) / ".ivy2" / "cache" / sbtOrg * bridgeDirectoryPattern).get)
      IO.delete((file(home) / ".sbt"  / "boot" * "scala-*" / sbtOrg / "sbt" * "*" * bridgeDirectoryPattern).get)
    },
    compile in Compile := (compile in Compile).dependsOn(cleanSbtBridge).value,
    description := "sbt compiler bridge for Dotty",
    resolvers += Resolver.typesafeIvyRepo("releases"), // For org.scala-sbt:api
    libraryDependencies ++= Seq(
      Dependencies.compilerInterface(sbtVersion.value),
      (Dependencies.zincApiinfo(sbtVersion.value) % Test).withDottyCompat(scalaVersion.value)
    ),
    // The sources should be published with crossPaths := false since they
    // need to be compiled by the project using the bridge.
    crossPaths := false,

    // Don't publish any binaries for the bridge because of the above
    publishArtifact in (Compile, packageBin) := false,

    fork in Test := true,
    parallelExecution in Test := false
  )

  lazy val `dotty-sbt-bridge` = project.in(file("sbt-bridge")).asDottySbtBridge(NonBootstrapped)
  lazy val `dotty-sbt-bridge-bootstrapped` = project.in(file("sbt-bridge")).asDottySbtBridge(Bootstrapped).disablePlugins(ScriptedPlugin)

  lazy val `dotty-language-server` = project.in(file("language-server")).
    dependsOn(dottyCompiler(Bootstrapped)).
    settings(commonBootstrappedSettings).
    settings(
      // Sources representing the shared configuration file used to communicate between the sbt-dotty
      // plugin and the language server
      unmanagedSourceDirectories in Compile += baseDirectory.value / "../sbt-dotty/src/dotty/tools/sbtplugin/config",

      // fork so that the shutdown hook in Main is run when we ctrl+c a run
      // (you need to have `cancelable in Global := true` in your global sbt config to ctrl+c a run)
      fork in run := true,
      libraryDependencies ++= Seq(
        "org.eclipse.lsp4j" % "org.eclipse.lsp4j" % "0.3.0",
        Dependencies.`jackson-databind`
      ),
      javaOptions := (javaOptions in `dotty-compiler-bootstrapped`).value,

      run := Def.inputTaskDyn {
        val inputArgs = spaceDelimited("<arg>").parsed

        val mainClass = "dotty.tools.languageserver.Main"
        val extensionPath = (baseDirectory in `vscode-dotty`).value.getAbsolutePath

        val codeArgs =
          s"--extensionDevelopmentPath=$extensionPath" +:
            (if (inputArgs.isEmpty) List((baseDirectory.value / "..").getAbsolutePath) else inputArgs)

        val clientCommand = prepareCommand(codeCommand.value ++ codeArgs)

        val allArgs = "-client_command" +: clientCommand

        runTask(Runtime, mainClass, allArgs: _*)
      }.dependsOn(compile in (`vscode-dotty`, Compile)).evaluated
    ).disablePlugins(ScriptedPlugin)

  lazy val `dotty-bench` = project.in(file("bench")).asDottyBench(NonBootstrapped)
  lazy val `dotty-bench-bootstrapped` = project.in(file("bench")).asDottyBench(Bootstrapped).disablePlugins(ScriptedPlugin)
  lazy val `dotty-bench-optimised` = project.in(file("bench")).asDottyBench(BootstrappedOptimised).disablePlugins(ScriptedPlugin)

  // Depend on dotty-library so that sbt projects using dotty automatically
  // depend on the dotty-library
  lazy val `scala-library` = project.
    dependsOn(`dotty-library-bootstrapped`).
    settings(commonDummySettings).
    settings(
      // Need a direct dependency on the real scala-library even though we indirectly
      // depend on it via dotty-library, because sbt may rewrite dependencies
      // (see https://github.com/sbt/sbt/pull/2634), but won't rewrite the direct
      // dependencies of scala-library (see https://github.com/sbt/sbt/pull/2897)
      libraryDependencies += "org.scala-lang" % "scala-library" % scalacVersion
    )

  lazy val `scala-compiler` = project.
    settings(commonDummySettings)
  lazy val `scala-reflect` = project.
    settings(commonDummySettings).
    settings(
      libraryDependencies := Seq("org.scala-lang" % "scala-reflect" % scalacVersion)
    )
  lazy val scalap = project.
    settings(commonDummySettings).
    settings(
      libraryDependencies := Seq("org.scala-lang" % "scalap" % scalacVersion)
    )


  // sbt plugin to use Dotty in your own build, see
  // https://github.com/lampepfl/dotty-example-project for usage.
  lazy val `sbt-dotty` = project.in(file("sbt-dotty")).
    settings(commonSettings).
    settings(
      version := {
        val base = "0.2.0"
        if (isRelease) base else base + "-SNAPSHOT"
      },

      // Keep in sync with inject-sbt-dotty.sbt
      libraryDependencies ++= Seq(
        Dependencies.`jackson-databind`,
        Dependencies.compilerInterface(sbtVersion.value)
      ),
      unmanagedSourceDirectories in Compile +=
        baseDirectory.value / "../language-server/src/dotty/tools/languageserver/config",
      sbtPlugin := true,
      sbtTestDirectory := baseDirectory.value / "sbt-test",
      scriptedLaunchOpts ++= Seq(
        "-Dplugin.version=" + version.value,
        "-Dplugin.scalaVersion=" + dottyVersion,
        "-Dsbt.boot.directory=" + ((baseDirectory in ThisBuild).value / ".sbt-scripted").getAbsolutePath // Workaround sbt/sbt#3469
      ),
      // By default scripted tests use $HOME/.ivy2 for the ivy cache. We need to override this value for the CI.
      scriptedLaunchOpts ++= ivyPaths.value.ivyHome.map("-Dsbt.ivy.home=" + _.getAbsolutePath).toList,
      scriptedBufferLog := true,
      scripted := scripted.dependsOn(
        publishLocal in `dotty-sbt-bridge-bootstrapped`,
        publishLocal in `dotty-interfaces`,
        publishLocal in `dotty-compiler-bootstrapped`,
        publishLocal in `dotty-library-bootstrapped`,
        publishLocal in `scala-library`,
        publishLocal in `scala-reflect`,
        publishLocal in `dotty-bootstrapped` // Needed because sbt currently hardcodes the dotty artifact
      ).evaluated
    )

  lazy val `vscode-dotty` = project.in(file("vscode-dotty")).
    settings(commonSettings).
    settings(
      EclipseKeys.skipProject := true,
      version := "0.1.3", // Keep in sync with package.json
      autoScalaLibrary := false,
      publishArtifact := false,
      includeFilter in unmanagedSources := NothingFilter | "*.ts" | "**.json",
      watchSources in Global ++= (unmanagedSources in Compile).value,
      compile in Compile := {
        val workingDir = baseDirectory.value
        val coursier = workingDir / "out/coursier"
        val packageJson = workingDir / "package.json"
        if (!coursier.exists || packageJson.lastModified > coursier.lastModified)
          runProcess(Seq("npm", "install"), wait = true, directory = workingDir)
        val tsc = workingDir / "node_modules" / ".bin" / "tsc"
        runProcess(Seq(tsc.getAbsolutePath, "--pretty", "--project", workingDir.getAbsolutePath), wait = true)

        // Currently, vscode-dotty depends on daltonjorge.scala for syntax highlighting,
        // this is not automatically installed when starting the extension in development mode
        // (--extensionDevelopmentPath=...)
        runProcess(codeCommand.value ++ Seq("--install-extension", "daltonjorge.scala"), wait = true)

        sbt.internal.inc.Analysis.Empty
      },
      sbt.Keys.`package`:= {
        runProcess(Seq("vsce", "package"), wait = true, directory = baseDirectory.value)

        baseDirectory.value / s"dotty-${version.value}.vsix"
      },
      unpublish := {
        runProcess(Seq("vsce", "unpublish"), wait = true, directory = baseDirectory.value)
      },
      publish := {
        runProcess(Seq("vsce", "publish"), wait = true, directory = baseDirectory.value)
      },
      run := Def.inputTask {
        val inputArgs = spaceDelimited("<arg>").parsed
        val codeArgs = if (inputArgs.isEmpty) List((baseDirectory.value / "..").getAbsolutePath) else inputArgs
        val extensionPath = baseDirectory.value.getAbsolutePath
        val processArgs = List(s"--extensionDevelopmentPath=$extensionPath") ++ codeArgs

        runProcess(codeCommand.value ++ processArgs, wait = true)
      }.dependsOn(compile in Compile).evaluated
    )


  lazy val publishSettings = Seq(
    publishMavenStyle := true,
    isSnapshot := version.value.contains("SNAPSHOT"),
    publishTo := Some(
      if (isSnapshot.value)
        Opts.resolver.sonatypeSnapshots
      else
        Opts.resolver.sonatypeStaging
    ),
    publishArtifact in Test := false,
    homepage := Some(url(dottyGithubUrl)),
    licenses += ("BSD New",
      url(s"$dottyGithubUrl/blob/master/LICENSE.md")),
    scmInfo := Some(
      ScmInfo(
        url(dottyGithubUrl),
        "scm:git:git@github.com:lampepfl/dotty.git"
      )
    ),
    developers := List(
      Developer(
        id = "odersky",
        name = "Martin Odersky",
        email = "martin.odersky@epfl.ch",
        url = url("https://github.com/odersky")
      ),
      Developer(
        id = "DarkDimius",
        name = "Dmitry Petrashko",
        email = "me@d-d.me",
        url = url("https://d-d.me")
      ),
      Developer(
        id = "smarter",
        name = "Guillaume Martres",
        email = "smarter@ubuntu.com",
        url = url("http://guillaume.martres.me")
      ),
      Developer(
        id = "felixmulder",
        name = "Felix Mulder",
        email = "felix.mulder@gmail.com",
        url = url("http://felixmulder.com")
      ),
      Developer(
        id = "liufengyun",
        name = "Liu Fengyun",
        email = "liufengyun@chaos-lab.com",
        url = url("http://chaos-lab.com")
      ),
      Developer(
        id = "nicolasstucki",
        name = "Nicolas Stucki",
        email = "nicolas.stucki@gmail.com",
        url = url("https://github.com/nicolasstucki")
      ),
      Developer(
        id = "OlivierBlanvillain",
        name = "Olivier Blanvillain",
        email = "olivier.blanvillain@gmail.com",
        url = url("https://github.com/OlivierBlanvillain")
      ),
      Developer(
        id = "biboudis",
        name = "Aggelos Biboudis",
        email = "aggelos.biboudis@epfl.ch",
        url = url("http://biboudis.github.io")
      ),
      Developer(
        id = "allanrenucci",
        name = "Allan Renucci",
        email = "allan.renucci@gmail.com",
        url = url("https://github.com/allanrenucci")
      ),
      Developer(
        id = "Duhemm",
        name = "Martin Duhem",
        email = "martin.duhem@gmail.com",
        url = url("https://github.com/Duhemm")
      )
    )
  )

  // Compile with dotty
  lazy val compileWithDottySettings = {
    inConfig(Compile)(inTask(compile)(Defaults.runnerTask) ++ Seq(
      // Compile with dotty
      fork in compile := true,

      compile := {
        val inputs = (compileInputs in compile).value
        val inputOptions = inputs.options()
        import inputOptions._

        val s = streams.value
        val logger = s.log
        val cacheDir = s.cacheDirectory

        // Discover classpaths

        def cpToString(cp: Seq[File]) =
          cp.map(_.getAbsolutePath).mkString(java.io.File.pathSeparator)

        val compilerCp = Attributed.data((fullClasspath in (`dotty-compiler`, Compile)).value)
        val cpStr = cpToString(classpath ++ compilerCp)

        // List all my dependencies (recompile if any of these changes)

        val allMyDependencies = classpath filterNot (_ == classesDirectory) flatMap { cpFile =>
          if (cpFile.isDirectory) (cpFile ** "*.class").get
          else Seq(cpFile)
        }

        // Compile

        val run = (runner in compile).value
        val cachedCompile = FileFunction.cached(cacheDir / "compile",
            FilesInfo.lastModified, FilesInfo.exists) { dependencies =>

          logger.info(
              "Compiling %d Scala sources to %s..." format (
              sources.size, classesDirectory))

          if (classesDirectory.exists)
            IO.delete(classesDirectory)
          IO.createDirectory(classesDirectory)

          val sourcesArgs = sources.map(_.getAbsolutePath()).toList

          /* run.run() below in doCompile() will emit a call to its
           * logger.info("Running dotty.tools.dotc.Main [...]")
           * which we do not want to see. We use this patched logger to
           * filter out that particular message.
           */
          val patchedLogger = new Logger {
            def log(level: Level.Value, message: => String) = {
              val msg = message
              if (level != Level.Info ||
                  !msg.startsWith("Running dotty.tools.dotc.Main"))
                logger.log(level, msg)
            }
            def success(message: => String) = logger.success(message)
            def trace(t: => Throwable) = logger.trace(t)
          }

          def doCompile(sourcesArgs: List[String]): Unit = {
            run.run("dotty.tools.dotc.Main", compilerCp,
                "-classpath" :: cpStr ::
                "-d" :: classesDirectory.getAbsolutePath ::
                scalacOptions ++:
                sourcesArgs,
                patchedLogger)
          }

          // Work around the Windows limitation on command line length.
          val isWindows =
            System.getProperty("os.name").toLowerCase().indexOf("win") >= 0
          if ((fork in compile).value && isWindows &&
              (sourcesArgs.map(_.length).sum > 1536)) {
            IO.withTemporaryFile("sourcesargs", ".txt") { sourceListFile =>
              IO.writeLines(sourceListFile, sourcesArgs)
              doCompile(List("@"+sourceListFile.getAbsolutePath))
            }
          } else {
            doCompile(sourcesArgs)
          }

          // Output is all files in classesDirectory
          (classesDirectory ** AllPassFilter).get.toSet
        }

        cachedCompile((sources ++ allMyDependencies).toSet)

        // We do not have dependency analysis when compiling externally
        sbt.internal.inc.Analysis.Empty
      }
    ))
  }

  lazy val commonDistSettings = Seq(
    packMain := Map(),
    publishArtifact := false,
    packGenerateMakefile := false,
    packExpandedClasspath := true,
    packResourceDir += (baseDirectory.value / "bin" -> "bin"),
    packArchiveName := "dotty-" + dottyVersion
  )

  lazy val dist = project.asDist(NonBootstrapped)
  lazy val `dist-bootstrapped` = project.asDist(Bootstrapped).disablePlugins(ScriptedPlugin)
  lazy val `dist-optimised` = project.asDist(BootstrappedOptimised).disablePlugins(ScriptedPlugin)

  // /** A sandbox to play with the Scala.js back-end of dotty.
  //  *
  //  *  This sandbox is compiled with dotty with support for Scala.js. It can be
  //  *  used like any regular Scala.js project. In particular, `fastOptJS` will
  //  *  produce a .js file, and `run` will run the JavaScript code with a JS VM.
  //  *
  //  *  Simply running `dotty/run -scalajs` without this sandbox is not very
  //  *  useful, as that would not provide the linker and JS runners.
  //  */
  // lazy val sjsSandbox = project.in(file("sandbox/scalajs")).
  //   enablePlugins(ScalaJSPlugin).
  //   settings(commonNonBootstrappedSettings).
  //   settings(
  //     /* Remove the Scala.js compiler plugin for scalac, and enable the
  //      * Scala.js back-end of dotty instead.
  //      */
  //     libraryDependencies ~= { deps =>
  //       deps.filterNot(_.name.startsWith("scalajs-compiler"))
  //     },
  //     scalacOptions += "-scalajs",

  //     // The main class cannot be found automatically due to the empty inc.Analysis
  //     mainClass in Compile := Some("hello.world"),

  //     // While developing the Scala.js back-end, it is very useful to see the trees dotc gives us
  //     scalacOptions += "-Xprint:labelDef",

  //     /* Debug-friendly Scala.js optimizer options.
  //      * In particular, typecheck the Scala.js IR found on the classpath.
  //      */
  //     scalaJSOptimizerOptions ~= {
  //       _.withCheckScalaJSIR(true).withParallel(false)
  //     }
  //   ).
  //   settings(compileWithDottySettings).
  //   settings(inConfig(Compile)(Seq(
  //     /* Make sure jsDependencyManifest runs after compile, otherwise compile
  //      * might remove the entire directory afterwards.
  //      */
  //     jsDependencyManifest := jsDependencyManifest.dependsOn(compile).value
  //   )))

  implicit class ProjectDefinitions(val project: Project) extends AnyVal {

    // FIXME: we do not aggregate `bin` because its tests delete jars, thus breaking other tests
    def asDottyRoot(implicit mode: Mode): Project = project.withCommonSettings.
      aggregate(`dotty-interfaces`, dottyLibrary, dottyCompiler, dottyDoc, dottySbtBridgeReference).
      bootstrappedAggregate(`scala-library`, `scala-compiler`, `scala-reflect`, scalap, `dotty-language-server`).
      dependsOn(dottyCompiler).
      dependsOn(dottyLibrary).
      nonBootstrappedSettings(
        addCommandAlias("run", "dotty-compiler/run")
      )

    def asDottyCompiler(implicit mode: Mode): Project = project.withCommonSettings.
      dependsOn(`dotty-interfaces`).
      dependsOn(dottyLibrary).
      settings(dottyCompilerSettings)

    def asDottyLibrary(implicit mode: Mode): Project = project.withCommonSettings.
      settings(dottyLibrarySettings).
      bootstrappedSettings(
        // Needed so that the library sources are visible when `dotty.tools.dotc.core.Definitions#init` is called.
        scalacOptions in Compile ++= Seq("-sourcepath", (scalaSource in Compile).value.getAbsolutePath)
      )

    def asDottyDoc(implicit mode: Mode): Project = project.withCommonSettings.
      dependsOn(dottyCompiler, dottyCompiler % "test->test").
      settings(dottyDocSettings)

    def asDottySbtBridge(implicit mode: Mode): Project = project.withCommonSettings.
      dependsOn(dottyCompiler % Provided).
      settings(dottySbtBridgeSettings)

    def asDottyBench(implicit mode: Mode): Project = project.withCommonSettings.
      dependsOn(dottyCompiler).
      settings(commonBenchmarkSettings).
      enablePlugins(JmhPlugin)

    def asDist(implicit mode: Mode): Project = project.
      enablePlugins(PackPlugin).
      withCommonSettings.
      dependsOn(`dotty-interfaces`, dottyCompiler, dottyLibrary, dottyDoc).
      settings(commonDistSettings).
      bootstrappedSettings(target := baseDirectory.value / "target") // override setting in commonBootstrappedSettings

    def withCommonSettings(implicit mode: Mode): Project = project.settings(mode match {
      case NonBootstrapped => commonNonBootstrappedSettings
      case Bootstrapped => commonBootstrappedSettings
      case BootstrappedOptimised => commonOptimisedSettings
    })
  }
}<|MERGE_RESOLUTION|>--- conflicted
+++ resolved
@@ -339,12 +339,13 @@
     )
 
   private lazy val dottydocClasspath = Def.task {
-    val dottyLib = (packageAll in `dotty-compiler`).value("dotty-library")
-    val dottyInterfaces = (packageAll in `dotty-compiler`).value("dotty-interfaces")
+    val jars = (packageAll in `dotty-compiler`).value
+    val dottyLib = jars("dotty-library")
+    val dottyInterfaces = jars("dotty-interfaces")
     val otherDeps = (dependencyClasspath in Compile).value.map(_.data).mkString(File.pathSeparator)
     dottyLib + File.pathSeparator + dottyInterfaces + File.pathSeparator + otherDeps
   }
-    
+
   // Settings shared between dotty-doc and dotty-doc-bootstrapped
   lazy val dottyDocSettings = Seq(
     baseDirectory in (Compile, run) := baseDirectory.value / "..",
@@ -363,15 +364,7 @@
       // Used by sbt-dotty to resolve the latest nightly
       val majorVersion = baseVersion.take(baseVersion.lastIndexOf('.'))
       IO.write(file("./docs/_site/versions/latest-nightly-base"), majorVersion)
-<<<<<<< HEAD
-
-      val jars = (packageAll in `dotty-compiler`).value
-      val dottyLib = jars("dotty-library")
-      val dottyInterfaces =jars("dotty-interfaces")
-      val otherDeps = (dependencyClasspath in Compile).value.map(_.data).mkString(":")
-=======
-      
->>>>>>> d5ee92b2
+
       val sources =
         unmanagedSources.in(Compile, compile).value ++
         unmanagedSources.in(`dotty-compiler`, Compile).value
@@ -388,19 +381,10 @@
     }.value,
 
     dottydoc := Def.inputTaskDyn {
-      val args: Seq[String] = spaceDelimited("<arg>").parsed
-<<<<<<< HEAD
-      val jars = (packageAll in `dotty-compiler`).value
-      val dottyLib = jars("dotty-library")
-      val dottyInterfaces =jars("dotty-interfaces")
-      val otherDeps = (dependencyClasspath in Compile).value.map(_.data).mkString(":")
-      val cp = s"$dottyLib:$dottyInterfaces:$otherDeps"
+      val args = spaceDelimited("<arg>").parsed
+      val cp = Seq("-classpath", dottydocClasspath.value)
 
       (runMain in Compile).toTask(s" dotty.tools.dottydoc.Main -classpath $cp " + args.mkString(" "))
-=======
-      val cp: Seq[String] = Seq("-classpath", dottydocClasspath.value)
-        (runMain in Compile).toTask(s""" dotty.tools.dottydoc.Main ${cp.mkString(" ")} """ + args.mkString(" "))
->>>>>>> d5ee92b2
     }.evaluated,
 
     libraryDependencies ++= {
