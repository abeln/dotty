--- conflicted
+++ resolved
@@ -1146,13 +1146,14 @@
            |""".stripMargin
   }
 
-<<<<<<< HEAD
   case class OverloadedOrRecursiveMethodNeedsResultType(tree: Names.TermName)(implicit ctx: Context)
   extends Message(OverloadedOrRecursiveMethodNeedsResultTypeID) {
     val kind = "Syntax"
     val msg = hl"""overloaded or recursive method ${tree} needs result type"""
     val explanation =
-      hl"""""".stripMargin
+      hl"""
+          |
+        """.stripMargin
   }
 
   case class RecursiveValueNeedsResultType(tree: Names.TermName)(implicit ctx: Context)
@@ -1173,9 +1174,6 @@
            |""".stripMargin
   }
 
-
-
-=======
   case class AnnotatedPrimaryConstructorRequiresModifierOrThis(cls: Name)(implicit ctx: Context)
     extends Message(AnnotatedPrimaryConstructorRequiresModifierOrThisID) {
     val kind = "Syntax"
@@ -1190,5 +1188,4 @@
            |                           ^^^^
            |""".stripMargin
   }
->>>>>>> feaa0aeb
 }