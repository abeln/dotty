package dotty.tools
package dotc
package core

import Periods._
import Names._
import Scopes._
import Flags._
import Decorators._
import Symbols._
import Contexts._
import SymDenotations._
import printing.Texts._
import printing.Printer
import Types._
import util.Spans._
import DenotTransformers._
import StdNames._
import NameOps._
import NameKinds.LazyImplicitName
import ast.tpd
import tpd.{Tree, TreeProvider, TreeOps}
import ast.TreeTypeMap
import Constants.Constant
import reporting.diagnostic.Message
import collection.mutable
import io.AbstractFile
import language.implicitConversions
import util.{SourceFile, NoSource, Property, SourcePosition}
import scala.collection.JavaConverters._
import scala.annotation.internal.sharable
import config.Printers.typr

/** Creation methods for symbols */
trait Symbols { this: Context =>

// ---- Factory methods for symbol creation ----------------------
//
// All symbol creations should be done via the next two methods.

  /** Create a symbol without a denotation.
   *  Note this uses a cast instead of a direct type refinement because
   *  it's debug-friendlier not to create an anonymous class here.
   */
  def newNakedSymbol[N <: Name](coord: Coord = NoCoord, descriptor: Option[SimpleName] = None)(implicit ctx: Context): Symbol { type ThisName = N } =
    new Symbol(coord, descriptor, ctx.nextSymId).asInstanceOf[Symbol { type ThisName = N }]

  /** Create a class symbol without a denotation. */
  def newNakedClassSymbol(coord: Coord = NoCoord, assocFile: AbstractFile = null)(implicit ctx: Context): ClassSymbol =
    new ClassSymbol(coord, assocFile, ctx.nextSymId)

// ---- Symbol creation methods ----------------------------------

  /** Create a symbol from its fields (info may be lazy) */
  def newSymbol[N <: Name](
      owner: Symbol,
      name: N,
      flags: FlagSet,
      info: Type,
      privateWithin: Symbol = NoSymbol,
      coord: Coord = NoCoord,
      descriptor: Option[SimpleName] = None): Symbol { type ThisName = N } = {
    val sym = newNakedSymbol[N](coord, descriptor)
    val denot = SymDenotation(sym, owner, name, flags, info, privateWithin)
    sym.denot = denot
    sym
  }

  /** Create a class symbol from a function producing its denotation */
  def newClassSymbolDenoting(denotFn: ClassSymbol => SymDenotation, coord: Coord = NoCoord, assocFile: AbstractFile = null): ClassSymbol = {
    val cls = newNakedClassSymbol(coord, assocFile)
    cls.denot = denotFn(cls)
    cls
  }

  /** Create a class symbol from its non-info fields and a function
   *  producing its info (the produced info may be lazy).
   */
  def newClassSymbol(
      owner: Symbol,
      name: TypeName,
      flags: FlagSet,
      infoFn: ClassSymbol => Type,
      privateWithin: Symbol = NoSymbol,
      coord: Coord = NoCoord,
      assocFile: AbstractFile = null): ClassSymbol
  = {
    val cls = newNakedClassSymbol(coord, assocFile)
    val denot = SymDenotation(cls, owner, name, flags, infoFn(cls), privateWithin)
    cls.denot = denot
    cls
  }

  /** Create a class symbol from its non-info fields and the fields of its info. */
  def newCompleteClassSymbol(
      owner: Symbol,
      name: TypeName,
      flags: FlagSet,
      parents: List[TypeRef],
      decls: Scope = newScope,
      selfInfo: Type = NoType,
      privateWithin: Symbol = NoSymbol,
      coord: Coord = NoCoord,
      assocFile: AbstractFile = null): ClassSymbol =
    newClassSymbol(
        owner, name, flags,
        ClassInfo(owner.thisType, _, parents, decls, selfInfo),
        privateWithin, coord, assocFile)

  /** Same as `newCompleteClassSymbol` except that `parents` can be a list of arbitrary
   *  types which get normalized into type refs and parameter bindings.
   */
  def newNormalizedClassSymbol(
      owner: Symbol,
      name: TypeName,
      flags: FlagSet,
      parentTypes: List[Type],
      decls: Scope = newScope,
      selfInfo: Type = NoType,
      privateWithin: Symbol = NoSymbol,
      coord: Coord = NoCoord,
      assocFile: AbstractFile = null): ClassSymbol = {
    def completer = new LazyType {
      def complete(denot: SymDenotation)(implicit ctx: Context): Unit = {
        val cls = denot.asClass.classSymbol
        val decls = newScope
        denot.info = ClassInfo(owner.thisType, cls, parentTypes.map(_.dealias), decls)
      }
    }
    newClassSymbol(owner, name, flags, completer, privateWithin, coord, assocFile)
  }

  def newRefinedClassSymbol(coord: Coord = NoCoord): ClassSymbol =
    newCompleteClassSymbol(ctx.owner, tpnme.REFINE_CLASS, NonMember, parents = Nil, coord = coord)

  /** Create a module symbol with associated module class
   *  from its non-info fields and a function producing the info
   *  of the module class (this info may be lazy).
   */
  def newModuleSymbol(
      owner: Symbol,
      name: TermName,
      modFlags: FlagSet,
      clsFlags: FlagSet,
      infoFn: (TermSymbol, ClassSymbol) => Type, // typically a ModuleClassCompleterWithDecls
      privateWithin: Symbol = NoSymbol,
      coord: Coord = NoCoord,
      assocFile: AbstractFile = null): TermSymbol
  = {
    val base = owner.thisType
    val module = newNakedSymbol[TermName](coord)
    val modcls = newNakedClassSymbol(coord, assocFile)
    val modclsFlags = clsFlags | ModuleClassCreationFlags
    val modclsName = name.toTypeName.adjustIfModuleClass(modclsFlags)
    val cdenot = SymDenotation(
        modcls, owner, modclsName, modclsFlags,
        infoFn(module, modcls), privateWithin)
    val mdenot = SymDenotation(
        module, owner, name, modFlags | ModuleValCreationFlags,
        if (cdenot.isCompleted) TypeRef(owner.thisType, modcls)
        else new ModuleCompleter(modcls))
    module.denot = mdenot
    modcls.denot = cdenot
    module
  }

  /** Create a module symbol with associated module class
   *  from its non-info fields and the fields of the module class info.
   *  @param flags  The combined flags of the module and the module class
   *                These are masked with RetainedModuleValFlags/RetainedModuleClassFlags.
   */
  def newCompleteModuleSymbol(
      owner: Symbol,
      name: TermName,
      modFlags: FlagSet,
      clsFlags: FlagSet,
      parents: List[TypeRef],
      decls: Scope,
      privateWithin: Symbol = NoSymbol,
      coord: Coord = NoCoord,
      assocFile: AbstractFile = null): TermSymbol =
    newModuleSymbol(
        owner, name, modFlags, clsFlags,
        (module, modcls) => ClassInfo(
          owner.thisType, modcls, parents, decls, TermRef(owner.thisType, module)),
        privateWithin, coord, assocFile)

  val companionMethodFlags: FlagSet = Flags.Synthetic | Flags.Private | Flags.Method

  /** Create a package symbol with associated package class
   *  from its non-info fields and a lazy type for loading the package's members.
   */
  def newPackageSymbol(
      owner: Symbol,
      name: TermName,
      infoFn: (TermSymbol, ClassSymbol) => LazyType): TermSymbol =
    newModuleSymbol(owner, name, PackageCreationFlags, PackageCreationFlags, infoFn)

  /** Create a package symbol with associated package class
   *  from its non-info fields its member scope.
   */
  def newCompletePackageSymbol(
      owner: Symbol,
      name: TermName,
      modFlags: FlagSet = EmptyFlags,
      clsFlags: FlagSet = EmptyFlags,
      decls: Scope = newScope): TermSymbol =
    newCompleteModuleSymbol(
      owner, name,
      modFlags | PackageCreationFlags, clsFlags | PackageCreationFlags,
      Nil, decls)

  /** Define a new symbol associated with a Bind or pattern wildcard and, by default, make it gadt narrowable. */
  def newPatternBoundSymbol(name: Name, info: Type, span: Span, addToGadt: Boolean = true, flags: FlagSet = EmptyFlags): Symbol = {
    val sym = newSymbol(owner, name, Case | flags, info, coord = span)
    if (addToGadt && name.isTypeName) gadt.addToConstraint(sym)
    sym
  }

  /** Create a stub symbol that will issue a missing reference error
   *  when attempted to be completed.
   */
  def newStubSymbol(owner: Symbol, name: Name, file: AbstractFile = null): Symbol = {
    def stubCompleter = new StubInfo()
    val normalizedOwner = if (owner.is(ModuleVal)) owner.moduleClass else owner
    typr.println(s"creating stub for ${name.show}, owner = ${normalizedOwner.denot.debugString}, file = $file")
    typr.println(s"decls = ${normalizedOwner.unforcedDecls.toList.map(_.debugString).mkString("\n  ")}") // !!! DEBUG
    //if (base.settings.debug.value) throw new Error()
    val stub = name match {
      case name: TermName =>
        newModuleSymbol(normalizedOwner, name, EmptyFlags, EmptyFlags, stubCompleter, assocFile = file)
      case name: TypeName =>
        newClassSymbol(normalizedOwner, name, EmptyFlags, stubCompleter, assocFile = file)
    }
    stub
  }

  /** Create the local template dummy of given class `cls`.
   *  In a template
   *
   *     trait T { val fld: Int; { val x: int = 2 }; val fld2 = { val y = 2; y }}
   *
   *  the owner of `x` is the local dummy of the template. The owner of the local
   *  dummy is then the class of the template itself. By contrast, the owner of `y`
   *  would be `fld2`. There is a single local dummy per template.
   */
  def newLocalDummy(cls: Symbol, coord: Coord = NoCoord): TermSymbol =
    newSymbol(cls, nme.localDummyName(cls), NonMember, NoType)

  /** Create an import symbol pointing back to given qualifier `expr`. */
  def newImportSymbol(owner: Symbol, expr: Tree, coord: Coord = NoCoord): TermSymbol =
    newImportSymbol(owner, ImportType(expr), coord = coord)

  /** Create an import symbol with given `info`. */
  def newImportSymbol(owner: Symbol, info: Type, coord: Coord): TermSymbol =
    newSymbol(owner, nme.IMPORT, Synthetic | NonMember, info, coord = coord)

  /** Create a class constructor symbol for given class `cls`. */
  def newConstructor(cls: ClassSymbol, flags: FlagSet, paramNames: List[TermName], paramTypes: List[Type], privateWithin: Symbol = NoSymbol, coord: Coord = NoCoord): TermSymbol =
    newSymbol(cls, nme.CONSTRUCTOR, flags | Method, MethodType(paramNames, paramTypes, cls.typeRef), privateWithin, coord)

  /** Create an empty default constructor symbol for given class `cls`. */
  def newDefaultConstructor(cls: ClassSymbol): TermSymbol =
    newConstructor(cls, EmptyFlags, Nil, Nil)

  def newLazyImplicit(info: Type, coord: Coord = NoCoord): TermSymbol =
    newSymbol(owner, LazyImplicitName.fresh(), EmptyFlags, info, coord = coord)

  /** Create a symbol representing a selftype declaration for class `cls`. */
  def newSelfSym(cls: ClassSymbol, name: TermName = nme.WILDCARD, selfInfo: Type = NoType): TermSymbol =
    ctx.newSymbol(cls, name, SelfSymFlags, selfInfo orElse cls.classInfo.selfType, coord = cls.coord)

  /** Create new type parameters with given owner, names, and flags.
   *  @param boundsFn  A function that, given type refs to the newly created
   *                   parameters returns a list of their bounds.
   */
  def newTypeParams(
    owner: Symbol,
    names: List[TypeName],
    flags: FlagSet,
    boundsFn: List[TypeRef] => List[Type]): List[TypeSymbol] = {

    val tparamBuf = new mutable.ListBuffer[TypeSymbol]
    val trefBuf = new mutable.ListBuffer[TypeRef]
    for (name <- names) {
      val tparam = newNakedSymbol[TypeName](owner.coord)
      tparamBuf += tparam
      trefBuf += TypeRef(owner.thisType, tparam)
    }
    val tparams = tparamBuf.toList
    val bounds = boundsFn(trefBuf.toList)
    for ((name, tparam, bound) <- names.lazyZip(tparams).lazyZip(bounds))
      tparam.denot = SymDenotation(tparam, owner, name, flags | owner.typeParamCreationFlags, bound)
    tparams
  }

  /** Create a new skolem symbol. This is not the same as SkolemType, even though the
   *  motivation (create a singleton referencing to a type) is similar.
   */
  def newSkolem(tp: Type): TermSymbol = newSymbol(defn.RootClass, nme.SKOLEM, SyntheticArtifact | NonMember | Permanent, tp)

  def newErrorSymbol(owner: Symbol, name: Name, msg: => Message): Symbol = {
    val errType = ErrorType(msg)
    newSymbol(owner, name, SyntheticArtifact,
        if (name.isTypeName) TypeAlias(errType) else errType)
  }

  /** Map given symbols, subjecting their attributes to the mappings
   *  defined in the given TreeTypeMap `ttmap`.
   *  Cross symbol references are brought over from originals to copies.
   *  Do not copy any symbols if all attributes of all symbols stay the same.
   */
  def mapSymbols(originals: List[Symbol], ttmap: TreeTypeMap, mapAlways: Boolean = false): List[Symbol] =
    if (originals.forall(sym =>
        (ttmap.mapType(sym.info) eq sym.info) &&
        !(ttmap.oldOwners contains sym.owner)) && !mapAlways)
      originals
    else {
      val copies: List[Symbol] = for (original <- originals) yield
        original match {
          case original: ClassSymbol =>
            newNakedClassSymbol(original.coord, original.assocFile)
          case _ =>
            newNakedSymbol[original.ThisName](original.coord)
        }
      val ttmap1 = ttmap.withSubstitution(originals, copies)
      originals.lazyZip(copies) foreach { (original, copy) =>
        val odenot = original.denot
        val oinfo = original.info match {
          case ClassInfo(pre, _, parents, decls, selfInfo) =>
            assert(original.isClass)
            ClassInfo(pre, copy.asClass, parents, decls.cloneScope, selfInfo)
          case oinfo => oinfo
        }

        val completer = new LazyType {
          def complete(denot: SymDenotation)(implicit ctx: Context): Unit = {
            denot.info = oinfo // needed as otherwise we won't be able to go from Sym -> parents & etc
                               // Note that this is a hack, but hack commonly used in Dotty
                               // The same thing is done by other completers all the time
            denot.info = ttmap1.mapType(oinfo)
            denot.annotations = odenot.annotations.mapConserve(ttmap1.apply)
          }
        }

        copy.denot = odenot.copySymDenotation(
          symbol = copy,
          owner = ttmap1.mapOwner(odenot.owner),
          initFlags = odenot.flags &~ Touched,
          info = completer,
          privateWithin = ttmap1.mapOwner(odenot.privateWithin), // since this refers to outer symbols, need not include copies (from->to) in ownermap here.
          annotations = odenot.annotations)
      }

      copies.foreach(_.ensureCompleted()) // avoid memory leak
      copies
    }

// ----- Locating predefined symbols ----------------------------------------

  def requiredPackage(path: PreName): TermSymbol = {
    val name = path.toTermName
    base.staticRef(name, isPackage = true).requiredSymbol("package", name)(_.is(Package)).asTerm
  }

  def requiredPackageRef(path: PreName): TermRef = requiredPackage(path).termRef

  def requiredClass(path: PreName): ClassSymbol = {
    val name = path.toTypeName
    base.staticRef(name).requiredSymbol("class", name)(_.isClass) match {
      case cls: ClassSymbol => cls
      case sym => defn.AnyClass
    }
  }

  def requiredClassRef(path: PreName): TypeRef = requiredClass(path).typeRef

  /** Get ClassSymbol if class is either defined in current compilation run
   *  or present on classpath.
   *  Returns NoSymbol otherwise. */
  def getClassIfDefined(path: PreName): Symbol = {
    val name = path.toTypeName
    base.staticRef(name, generateStubs = false)
      .requiredSymbol("class", name, generateStubs = false)(_.isClass)
  }

  /** Get ClassSymbol if package is either defined in current compilation run
   *  or present on classpath.
   *  Returns NoSymbol otherwise. */
  def getPackageClassIfDefined(path: PreName): Symbol = {
    val name = path.toTypeName
    base.staticRef(name, isPackage = true, generateStubs = false)
      .requiredSymbol("package", name, generateStubs = false)(_ is PackageClass)
  }

  def requiredModule(path: PreName): TermSymbol = {
    val name = path.toTermName
    base.staticRef(name).requiredSymbol("object", name)(_.is(Module)).asTerm
  }

  def requiredModuleRef(path: PreName): TermRef = requiredModule(path).termRef

  def requiredMethod(path: PreName): TermSymbol = {
    val name = path.toTermName
    base.staticRef(name).requiredSymbol("method", name)(_.is(Method)).asTerm
  }

  def requiredMethodRef(path: PreName): TermRef = requiredMethod(path).termRef
}

object Symbols {

  implicit def eqSymbol: Eql[Symbol, Symbol] = Eql.derived

  /** Tree attachment containing the identifiers in a tree as a sorted array */
  val Ids: Property.Key[Array[String]] = new Property.Key

  /** A Symbol represents a Scala definition/declaration or a package.
   *  @param coord  The coordinates of the symbol (a position or an index)
   *  @param id     A unique identifier of the symbol (unique per ContextBase)
   */
<<<<<<< HEAD
  class Symbol private[Symbols] (private[this] var myCoord: Coord, val descriptor: Option[SimpleName], val id: Int)
=======
  class Symbol private[Symbols] (private var myCoord: Coord, val id: Int)
>>>>>>> ad9ae9b1
    extends Designator with ParamInfo with printing.Showable {

    type ThisName <: Name

    //assert(id != 723)

    def coord: Coord = myCoord
    /** Set the coordinate of this class, this is only useful when the coordinate is
     *  not known at symbol creation. This is the case for root symbols
     *  unpickled from TASTY.
     *
     *  @pre coord == NoCoord
     */
    private[core] def coord_=(c: Coord): Unit = {
      assert(myCoord == NoCoord)
      myCoord = c
    }

    private var myDefTree: Tree = null

    /** The tree defining the symbol at pickler time, EmptyTree if none was retained */
    def defTree: Tree =
      if (myDefTree == null) tpd.EmptyTree else myDefTree

    /** Set defining tree if this symbol retains its definition tree */
    def defTree_=(tree: Tree)(implicit ctx: Context): Unit =
      if (retainsDefTree) myDefTree = tree

    /** Does this symbol retain its definition tree?
     *  A good policy for this needs to balance costs and benefits, where
     *  costs are mainly memoty leaks, in particular across runs.
     */
    def retainsDefTree(implicit ctx: Context): Boolean =
      ctx.settings.YretainTrees.value ||
      denot.owner.isTerm ||        // no risk of leaking memory after a run for these
      denot.isOneOf(InlineOrProxy)      // need to keep inline info

    /** The last denotation of this symbol */
    private var lastDenot: SymDenotation = _
    private var checkedPeriod: Period = Nowhere

    private[core] def invalidateDenotCache(): Unit = { checkedPeriod = Nowhere }

    /** Set the denotation of this symbol */
    private[core] def denot_=(d: SymDenotation): Unit = {
      lastDenot = d
      checkedPeriod = Nowhere
    }

    /** The current denotation of this symbol */
    final def denot(implicit ctx: Context): SymDenotation = {
      val lastd = lastDenot
      if (checkedPeriod == ctx.period) lastd
      else computeDenot(lastd)
    }

    private def computeDenot(lastd: SymDenotation)(implicit ctx: Context): SymDenotation = {
      val now = ctx.period
      checkedPeriod = now
      if (lastd.validFor contains now) lastd else recomputeDenot(lastd)
    }

    /** Overridden in NoSymbol */
    protected def recomputeDenot(lastd: SymDenotation)(implicit ctx: Context): SymDenotation = {
      val newd = lastd.current.asInstanceOf[SymDenotation]
      lastDenot = newd
      newd
    }

    /** The original denotation of this symbol, without forcing anything */
    final def originDenotation: SymDenotation =
      lastDenot.initial

    /** The last known denotation of this symbol, without going through `current` */
    final def lastKnownDenotation: SymDenotation =
      lastDenot

    private[core] def defRunId: RunId =
      if (lastDenot == null) NoRunId else lastDenot.validFor.runId

    /** Does this symbol come from a currently compiled source file? */
    final def isDefinedInCurrentRun(implicit ctx: Context): Boolean =
      span.exists && defRunId == ctx.runId && {
        val file = associatedFile
        file != null && ctx.run.files.contains(file)
      }

    /** Is symbol valid in current run? */
    final def isValidInCurrentRun(implicit ctx: Context): Boolean =
      (lastDenot.validFor.runId == ctx.runId || ctx.stillValid(lastDenot)) &&
      (lastDenot.symbol eq this)
        // the last condition is needed because under ctx.staleOK overwritten
        // members keep denotations pointing to the new symbol, so the validity
        // periods check out OK. But once a package member is overridden it is not longer
        // valid. If the option would be removed, the check would be no longer needed.

    final def isTerm(implicit ctx: Context): Boolean =
      (if (defRunId == ctx.runId) lastDenot else denot).isTerm
    final def isType(implicit ctx: Context): Boolean =
      (if (defRunId == ctx.runId) lastDenot else denot).isType
    final def asTerm(implicit ctx: Context): TermSymbol = {
      assert(isTerm, s"asTerm called on not-a-Term $this" );
      asInstanceOf[TermSymbol]
    }
    final def asType(implicit ctx: Context): TypeSymbol = {
      assert(isType, s"isType called on not-a-Type $this");
      asInstanceOf[TypeSymbol]
    }

    final def isClass: Boolean = isInstanceOf[ClassSymbol]
    final def asClass: ClassSymbol = asInstanceOf[ClassSymbol]

    /** Test whether symbol is private. This
     *  conservatively returns `false` if symbol does not yet have a denotation, or denotation
     *  is a class that is not yet read.
     */
    final def isPrivate(implicit ctx: Context): Boolean = {
      val d = lastDenot
      d != null && d.flagsUNSAFE.is(Private)
    }

    /** Is the symbol a pattern bound symbol?
     */
    final def isPatternBound(implicit ctx: Context): Boolean =
      !isClass && this.is(Case, butNot = Enum | Module)

    /** The symbol's signature if it is completed or a method, NotAMethod otherwise. */
    final def signature(implicit ctx: Context): Signature =
      if (lastDenot != null && (lastDenot.isCompleted || lastDenot.is(Method)))
        denot.signature
      else
        Signature.NotAMethod

    /** Special cased here, because it may be used on naked symbols in substituters */
    final def isStatic(implicit ctx: Context): Boolean =
      lastDenot != null && lastDenot.initial.isStatic

    /** This symbol entered into owner's scope (owner must be a class). */
    final def entered(implicit ctx: Context): this.type = {
      if (this.owner.isClass) {
        this.owner.asClass.enter(this)
        if (this.is(Module)) this.owner.asClass.enter(this.moduleClass)
      }
      this
    }

    /** Enter this symbol in its class owner after given `phase`. Create a fresh
     *  denotation for its owner class if the class has not yet already one
     *  that starts being valid after `phase`.
     *  @pre  Symbol is a class member
     */
    def enteredAfter(phase: DenotTransformer)(implicit ctx: Context): this.type =
      if (ctx.phaseId != phase.next.id) enteredAfter(phase)(ctx.withPhase(phase.next))
      else this.owner match {
        case owner: ClassSymbol =>
          if (owner.is(Package)) {
            denot.validFor |= InitialPeriod
            if (this.is(Module)) this.moduleClass.validFor |= InitialPeriod
          }
          else owner.ensureFreshScopeAfter(phase)
          assert(isPrivate || phase.changesMembers, i"$this entered in $owner at undeclared phase $phase")
          entered
        case _ => this
      }

    /** Remove symbol from scope of owning class */
    final def drop()(implicit ctx: Context): Unit = {
      this.owner.asClass.delete(this)
      if (this.is(Module)) this.owner.asClass.delete(this.moduleClass)
    }

    /** Remove symbol from scope of owning class after given `phase`. Create a fresh
     *  denotation for its owner class if the class has not yet already one that starts being valid after `phase`.
     *  @pre  Symbol is a class member
     */
    def dropAfter(phase: DenotTransformer)(implicit ctx: Context): Unit =
      if (ctx.phaseId != phase.next.id) dropAfter(phase)(ctx.withPhase(phase.next))
      else {
        assert (!this.owner.is(Package))
        this.owner.asClass.ensureFreshScopeAfter(phase)
        assert(isPrivate || phase.changesMembers, i"$this deleted in ${this.owner} at undeclared phase $phase")
        drop()
      }

    /** This symbol, if it exists, otherwise the result of evaluating `that` */
    def orElse(that: => Symbol)(implicit ctx: Context): Symbol =
      if (this.exists) this else that

    /** If this symbol satisfies predicate `p` this symbol, otherwise `NoSymbol` */
    def filter(p: Symbol => Boolean): Symbol = if (p(this)) this else NoSymbol

    /** The current name of this symbol */
    final def name(implicit ctx: Context): ThisName = denot.name.asInstanceOf[ThisName]

    /** The source or class file from which this class or
     *  the class containing this symbol was generated, null if not applicable.
     *  Overridden in ClassSymbol
     */
    def associatedFile(implicit ctx: Context): AbstractFile =
      if (lastDenot == null) null else lastDenot.topLevelClass.associatedFile

    /** The class file from which this class was generated, null if not applicable. */
    final def binaryFile(implicit ctx: Context): AbstractFile = {
      val file = associatedFile
      if (file != null && file.extension == "class") file else null
    }

    /** A trap to avoid calling x.symbol on something that is already a symbol.
     *  This would be expanded to `toDenot(x).symbol` which is guaraneteed to be
     *  the same as `x`.
     *  With the given setup, all such calls will give implicit-not found errors
     */
    final def symbol(implicit ev: DontUseSymbolOnSymbol): Nothing = unsupported("symbol")
    type DontUseSymbolOnSymbol

    final def source(implicit ctx: Context): SourceFile = {
      def valid(src: SourceFile): SourceFile =
        if (src.exists && src.file.extension != "class") src
        else NoSource

      if (!denot.exists) NoSource
      else
        valid(defTree.source) match {
          case NoSource =>
            valid(denot.owner.source) match {
              case NoSource =>
                this match {
                  case cls: ClassSymbol      => valid(cls.sourceOfClass)
                  case _ if denot.is(Module) => valid(denot.moduleClass.source)
                  case _ => NoSource
                }
              case src => src
            }
          case src => src
        }
    }

    /** A symbol related to `sym` that is defined in source code.
     *
     *  @see enclosingSourceSymbols
     */
    @annotation.tailrec final def sourceSymbol(implicit ctx: Context): Symbol =
      if (!denot.exists)
        this
      else if (denot.is(ModuleVal))
        this.moduleClass.sourceSymbol // The module val always has a zero-extent position
      else if (denot.is(Synthetic)) {
        val linked = denot.linkedClass
        if (linked.exists && !linked.is(Synthetic))
          linked
        else
          denot.owner.sourceSymbol
      }
      else if (denot.isPrimaryConstructor)
        denot.owner.sourceSymbol
      else this

    /** The position of this symbol, or NoSpan if the symbol was not loaded
     *  from source or from TASTY. This is always a zero-extent position.
     */
    final def span: Span = if (coord.isSpan) coord.toSpan else NoSpan

    final def sourcePos(implicit ctx: Context): SourcePosition = {
      val src = source
      (if (src.exists) src else ctx.source).atSpan(span)
    }

    // ParamInfo types and methods
    def isTypeParam(implicit ctx: Context): Boolean = denot.is(TypeParam)
    def paramName(implicit ctx: Context): ThisName = name.asInstanceOf[ThisName]
    def paramInfo(implicit ctx: Context): Type = denot.info
    def paramInfoAsSeenFrom(pre: Type)(implicit ctx: Context): Type = pre.memberInfo(this)
    def paramInfoOrCompleter(implicit ctx: Context): Type = denot.infoOrCompleter
    def paramVariance(implicit ctx: Context): Int = denot.variance
    def paramRef(implicit ctx: Context): TypeRef = denot.typeRef

// -------- Printing --------------------------------------------------------

    /** The prefix string to be used when displaying this symbol without denotation */
    protected def prefixString: String = "Symbol"

    override def toString: String =
      if (lastDenot == null) s"Naked$prefixString#$id"
      else lastDenot.toString// + "#" + id // !!! DEBUG

    def toText(printer: Printer): Text = printer.toText(this)

    def showLocated(implicit ctx: Context): String = ctx.printer.locatedText(this).show
    def showExtendedLocation(implicit ctx: Context): String = ctx.printer.extendedLocationText(this).show
    def showDcl(implicit ctx: Context): String = ctx.printer.dclText(this).show
    def showKind(implicit ctx: Context): String = ctx.printer.kindString(this)
    def showName(implicit ctx: Context): String = ctx.printer.nameString(this)
    def showFullName(implicit ctx: Context): String = ctx.printer.fullNameString(this)

    override def hashCode(): Int = id // for debugging.
  }

  type TermSymbol = Symbol { type ThisName = TermName }
  type TypeSymbol = Symbol { type ThisName = TypeName }

  class ClassSymbol private[Symbols] (coord: Coord, val assocFile: AbstractFile, id: Int)
    extends Symbol(coord, None, id) {

    type ThisName = TypeName

    type TreeOrProvider = tpd.TreeProvider | tpd.Tree

    private var myTree: TreeOrProvider = tpd.EmptyTree

    /** If this is a top-level class and `-Yretain-trees` (or `-from-tasty`) is set.
      * Returns the TypeDef tree (possibly wrapped inside PackageDefs) for this class, otherwise EmptyTree.
      * This will force the info of the class.
      */
    def rootTree(implicit ctx: Context): Tree = rootTreeContaining("")

    /** Same as `tree` but load tree only if `id == ""` or the tree might contain `id`.
     *  For Tasty trees this means consulting whether the name table defines `id`.
     *  For already loaded trees, we maintain the referenced ids in an attachment.
     */
    def rootTreeContaining(id: String)(implicit ctx: Context): Tree = {
      denot.infoOrCompleter match {
        case _: NoCompleter =>
        case _ => denot.ensureCompleted()
      }
      myTree match {
        case fn: TreeProvider =>
          if (id.isEmpty || fn.mightContain(id)) {
            val tree = fn.tree
            myTree = tree
            tree
          }
          else tpd.EmptyTree
        case tree: Tree @ unchecked =>
          if (id.isEmpty || mightContain(tree, id)) tree else tpd.EmptyTree
      }
    }

    def rootTreeOrProvider: TreeOrProvider = myTree

    private[dotc] def rootTreeOrProvider_=(t: TreeOrProvider)(implicit ctx: Context): Unit =
      myTree = t

    private def mightContain(tree: Tree, id: String)(implicit ctx: Context): Boolean = {
      val ids = tree.getAttachment(Ids) match {
        case Some(ids) => ids
        case None =>
          val idSet = mutable.SortedSet[String]()
          tree.foreachSubTree {
            case tree: tpd.NameTree if tree.name.toTermName.isInstanceOf[SimpleName] =>
              idSet += tree.name.toString
            case _ =>
          }
          val ids = idSet.toArray
          tree.putAttachment(Ids, ids)
          ids
      }
      ids.binarySearch(id) >= 0
    }

    /** The source or class file from which this class was generated, null if not applicable. */
    override def associatedFile(implicit ctx: Context): AbstractFile =
      if (assocFile != null || this.owner.is(PackageClass) || this.isEffectiveRoot) assocFile
      else super.associatedFile

    private var mySource: SourceFile = NoSource

    final def sourceOfClass(implicit ctx: Context): SourceFile = {
      if (!mySource.exists && !denot.is(Package))
        // this allows sources to be added in annotations after `sourceOfClass` is first called
        mySource = {
          val file = associatedFile
          if (file != null && file.extension != "class") ctx.getSource(file)
          else {
            def sourceFromTopLevel(implicit ctx: Context) =
              denot.topLevelClass.unforcedAnnotation(defn.SourceFileAnnot) match {
                case Some(sourceAnnot) => sourceAnnot.argumentConstant(0) match {
                  case Some(Constant(path: String)) => ctx.getSource(path)
                  case none => NoSource
                }
                case none => NoSource
              }
            sourceFromTopLevel(ctx.withPhaseNoLater(ctx.flattenPhase))
          }
        }
      mySource
    }

    final def classDenot(implicit ctx: Context): ClassDenotation =
      denot.asInstanceOf[ClassDenotation]

    override protected def prefixString: String = "ClassSymbol"
  }

  @sharable object NoSymbol extends Symbol(NoCoord, None, 0) {
    override def associatedFile(implicit ctx: Context): AbstractFile = NoSource.file
    override def recomputeDenot(lastd: SymDenotation)(implicit ctx: Context): SymDenotation = NoDenotation
  }

  NoDenotation // force it in order to set `denot` field of NoSymbol

  implicit class Copier[N <: Name](sym: Symbol { type ThisName = N })(implicit ctx: Context) {
    /** Copy a symbol, overriding selective fields.
     *  Note that `coord` and `associatedFile` will be set from the fields in `owner`, not
     *  the fields in `sym`.
     */
    def copy(
        owner: Symbol = sym.owner,
        name: N = sym.name,
        flags: FlagSet = sym.flags,
        info: Type = sym.info,
        privateWithin: Symbol = sym.privateWithin,
        coord: Coord = NoCoord, // Can be `= owner.coord` once we boostrap
        associatedFile: AbstractFile = null // Can be `= owner.associatedFile` once we boostrap
    ): Symbol = {
      val coord1 = if (coord == NoCoord) owner.coord else coord
      val associatedFile1 = if (associatedFile == null) owner.associatedFile else associatedFile

      if (sym.isClass)
        ctx.newClassSymbol(owner, name.asTypeName, flags, _ => info, privateWithin, coord1, associatedFile1)
      else
        ctx.newSymbol(owner, name, flags, info, privateWithin, coord1)
    }
  }

  /** Makes all denotation operations available on symbols */
  implicit def toDenot(sym: Symbol)(implicit ctx: Context): SymDenotation = sym.denot

  /** Makes all class denotation operations available on class symbols */
  implicit def toClassDenot(cls: ClassSymbol)(implicit ctx: Context): ClassDenotation = cls.classDenot

  /** The Definitions object */
  def defn(implicit ctx: Context): Definitions = ctx.definitions

  /** The current class */
  def currentClass(implicit ctx: Context): ClassSymbol = ctx.owner.enclosingClass.asClass

  /* Mutable map from symbols any T */
  class MutableSymbolMap[T](private[Symbols] val value: java.util.IdentityHashMap[Symbol, T]) extends AnyVal {

    def apply(sym: Symbol): T = value.get(sym)

    def get(sym: Symbol): Option[T] = Option(value.get(sym))

    def getOrElse[U >: T](sym: Symbol, default: => U): U = {
      val v = value.get(sym)
      if (v != null) v else default
    }

    def getOrElseUpdate(sym: Symbol, op: => T): T = {
      val v = value.get(sym)
      if (v != null) v
      else {
        val v = op
        assert(v != null)
        value.put(sym, v)
        v
      }
    }

    def update(sym: Symbol, x: T): Unit = {
      assert(x != null)
      value.put(sym, x)
    }
    def put(sym: Symbol, x: T): T = {
      assert(x != null)
      value.put(sym, x)
    }

    def -=(sym: Symbol): Unit = value.remove(sym)
    def remove(sym: Symbol): Option[T] = Option(value.remove(sym))

    def contains(sym: Symbol): Boolean = value.containsKey(sym)

    def isEmpty: Boolean = value.isEmpty

    def clear(): Unit = value.clear()

    def filter(p: ((Symbol, T)) => Boolean): Map[Symbol, T] =
      value.asScala.toMap.filter(p)

    def iterator: Iterator[(Symbol, T)] = value.asScala.iterator

    def keysIterator: Iterator[Symbol] = value.keySet().asScala.iterator

    def toMap: Map[Symbol, T] = value.asScala.toMap

    override def toString: String = value.asScala.toString()
  }

  @forceInline def newMutableSymbolMap[T]: MutableSymbolMap[T] =
    new MutableSymbolMap(new java.util.IdentityHashMap[Symbol, T]())
}<|MERGE_RESOLUTION|>--- conflicted
+++ resolved
@@ -419,11 +419,7 @@
    *  @param coord  The coordinates of the symbol (a position or an index)
    *  @param id     A unique identifier of the symbol (unique per ContextBase)
    */
-<<<<<<< HEAD
   class Symbol private[Symbols] (private[this] var myCoord: Coord, val descriptor: Option[SimpleName], val id: Int)
-=======
-  class Symbol private[Symbols] (private var myCoord: Coord, val id: Int)
->>>>>>> ad9ae9b1
     extends Designator with ParamInfo with printing.Showable {
 
     type ThisName <: Name
