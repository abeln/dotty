#!/usr/bin/env bash

# Try to autodetect real location of the script

if [ -z "$PROG_HOME" ] ; then
  ## resolve links - $0 may be a link to PROG_HOME
  PRG="$0"

  # need this for relative symlinks
  while [ -h "$PRG" ] ; do
    ls=`ls -ld "$PRG"`
    link=`expr "$ls" : '.*-> \(.*\)$'`
    if expr "$link" : '/.*' > /dev/null; then
      PRG="$link"
    else
      PRG="`dirname "$PRG"`/$link"
    fi
  done

  saveddir=`pwd`

  PROG_HOME=`dirname "$PRG"`/..

  # make it fully qualified
  PROG_HOME=`cd "$PROG_HOME" && pwd`

  cd "$saveddir"
fi

addJvmOptions () {
  jvm_options+=("$1")
}

source "$PROG_HOME/bin/common"

declare -a residual_args
<<<<<<< HEAD
execute_repl=false
execute_run=false
class_path_count=0
=======
run_repl=false
with_compiler=false
>>>>>>> 576f6c6f
CLASS_PATH=""

while [[ $# -gt 0 ]]; do
  case "$1" in
    -repl)
      execute_repl=true
      shift
      ;;
    -run)
      execute_run=true
      shift
      ;;
    -classpath)
      CLASS_PATH="$2"
      class_path_count+=1
      shift
      shift
      ;;
    -with-compiler)
      with_compiler=true
      shift
      ;;
    -d)
      DEBUG="$DEBUG_STR"
      shift
      ;;
    -J*)
      addJvmOptions "${1:2}"
      shift ;;
    *)
      residual_args+=("$1")
      shift
      ;;

  esac
done

if [ $execute_repl == true ] || ([ $execute_run == false ] && [ ${#residual_args[@]} -eq 0 ]); then
  if [ "$CLASS_PATH" ]; then
    cp_arg="-classpath \"$CLASS_PATH\""
  fi
  echo "Starting dotty REPL..."
  eval "\"$PROG_HOME/bin/dotc\" $cp_arg -repl ${residual_args[@]}"
elif [ $execute_repl == true ] || [ ${#residual_args[@]} -ne 0 ]; then
  cp_arg="$DOTTY_LIB$PSEP$SCALA_LIB"
  if [ -z "$CLASS_PATH" ]; then
    cp_arg+="$PSEP."
  else
    cp_arg+="$PSEP$CLASS_PATH"
  fi
<<<<<<< HEAD
  if [ $class_path_count > 1 ]; then
    echo "warning: multiple classpaths are found, dotr only use the last one."
  fi
  eval exec "\"$JAVACMD\"" "$DEBUG"  "-classpath \"$cp_arg\"" "${jvm_options[@]}" "${residual_args[@]}"
else
    echo "warning: command option is not correct."
=======
  if [ $with_compiler == true ]; then
    cp_arg+="$PSEP$DOTTY_COMP$PSEP$DOTTY_INTF$PSEP$SCALA_ASM"
  fi
  eval exec "\"$JAVACMD\"" "$DEBUG" "-classpath \"$cp_arg\"" "${residual_args[@]}"
>>>>>>> 576f6c6f
fi<|MERGE_RESOLUTION|>--- conflicted
+++ resolved
@@ -34,14 +34,10 @@
 source "$PROG_HOME/bin/common"
 
 declare -a residual_args
-<<<<<<< HEAD
 execute_repl=false
 execute_run=false
+with_compiler=false
 class_path_count=0
-=======
-run_repl=false
-with_compiler=false
->>>>>>> 576f6c6f
 CLASS_PATH=""
 
 while [[ $# -gt 0 ]]; do
@@ -92,17 +88,13 @@
   else
     cp_arg+="$PSEP$CLASS_PATH"
   fi
-<<<<<<< HEAD
   if [ $class_path_count > 1 ]; then
     echo "warning: multiple classpaths are found, dotr only use the last one."
+  fi
+  if [ $with_compiler == true ]; then
+    cp_arg+="$PSEP$DOTTY_COMP$PSEP$DOTTY_INTF$PSEP$SCALA_ASM"
   fi
   eval exec "\"$JAVACMD\"" "$DEBUG"  "-classpath \"$cp_arg\"" "${jvm_options[@]}" "${residual_args[@]}"
 else
     echo "warning: command option is not correct."
-=======
-  if [ $with_compiler == true ]; then
-    cp_arg+="$PSEP$DOTTY_COMP$PSEP$DOTTY_INTF$PSEP$SCALA_ASM"
-  fi
-  eval exec "\"$JAVACMD\"" "$DEBUG" "-classpath \"$cp_arg\"" "${residual_args[@]}"
->>>>>>> 576f6c6f
 fi